[build-system]
requires = ["setuptools >= 68.2.2", "wheel"]
build-backend = "setuptools.build_meta"

[project]
name = "kestrel_core"
version = "1.8.1"
description = "Kestrel Threat Hunting Language"
readme = "README.rst"
requires-python = ">=3.8"
license = {text = "Apache 2.0 License"}
maintainers = [
    {name = "Xiaokui Shu", email = "xiaokui.shu@ibm.com"},
    {name = "Paul Coccoli", email = "pcoccoli@us.ibm.com"},
]
keywords = [
    "kestrel",
    "language",
    "DSL",
    "cybersecurity",
    "threat hunting",
    "huntflow",
    "entity",
]
classifiers = [
    "Topic :: Security",
    "Operating System :: OS Independent",
    "Development Status :: 4 - Beta",
    "Programming Language :: Python :: 3",
]

dependencies = [
    "typeguard>=4.1.5",
    "pyyaml>=6.0.1",
    "lark>=1.1.8",
    "pandas>=2.0.3",
    "pyarrow>=14.0.2",
    "tabulate>=0.9.0",
<<<<<<< HEAD
    "firepit>=2.3.31",
=======
    "firepit>=2.3.32",
>>>>>>> 2a6208e1
]

[project.optional-dependencies]
test = [
    "pytest",
    "kestrel_datasource_stixbundle",
    "kestrel_analytics_python",
]

[project.urls]
Homepage = "https://github.com/opencybersecurityalliance/kestrel-lang"
Documentation = "https://kestrel.readthedocs.io/"
Repository = "https://github.com/opencybersecurityalliance/kestrel-lang.git"

[project.scripts]
kestrel = "kestrel.cli:kestrel"
ikestrel = "kestrel.cli:ikestrel"

[tool.setuptools.packages.find]
where = ["src"]

[tool.setuptools.package-data]
"*" = ["*.lark", "*.yaml"]<|MERGE_RESOLUTION|>--- conflicted
+++ resolved
@@ -36,11 +36,7 @@
     "pandas>=2.0.3",
     "pyarrow>=14.0.2",
     "tabulate>=0.9.0",
-<<<<<<< HEAD
-    "firepit>=2.3.31",
-=======
     "firepit>=2.3.32",
->>>>>>> 2a6208e1
 ]
 
 [project.optional-dependencies]
