--- conflicted
+++ resolved
@@ -25,6 +25,7 @@
 )
 from kestrel.ir.instructions import (
     Filter,
+    Source,
     ProjectEntity,
     Variable,
 )
@@ -142,10 +143,7 @@
         return args[0]
 
     def datasource(self, args):
-<<<<<<< HEAD
         return Source(args[0].value)
-=======
-        return source_from_uri(args[0].value)
 
     # Timespans
     def timespan_relative(self, args):
@@ -181,5 +179,4 @@
         return "SECOND"
 
     def timestamp(self, args):
-        return args[0]
->>>>>>> c84f8778
+        return args[0]