--- conflicted
+++ resolved
@@ -197,12 +197,7 @@
             data_path_striped = "".join(filter(str.isalnum, profile))
             ingestfile = ingestdir / f"{i}_{data_path_striped}.json"
 
-<<<<<<< HEAD
             query_metadata = {"id": "identity--" + query_id, "name": connector_name}
-=======
-            identity = {"id": "identity--" + query_id, "name": connector_name}
-            query_metadata = json.dumps(identity)
->>>>>>> d1ce6ba1
 
             translation = stix_translation.StixTranslation()
             transmission = stix_transmission.StixTransmission(
@@ -288,19 +283,6 @@
 
             _logger.debug("transmission succeeded, start translate back to STIX")
 
-<<<<<<< HEAD
-            stixbundle = translation.translate(
-                connector_name,
-                "results",
-                query_metadata,
-                connector_results,
-                translation_options,
-            )
-
-            if "error" in stixbundle:
-                raise DataSourceError(
-                    f"STIX-shifter translation results to STIX failed with message: {stixbundle['error']}"
-=======
             if connector_name in config["options"]["fast_translate"]:
                 fast_translate(
                     connector_name,
@@ -316,9 +298,8 @@
                     connector_name,
                     "results",
                     query_metadata,
-                    json.dumps(connector_results),
+                    connector_results,
                     translation_options,
->>>>>>> d1ce6ba1
                 )
 
                 if "error" in stixbundle:
