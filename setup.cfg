--- conflicted
+++ resolved
@@ -36,11 +36,7 @@
     requests[socks]
     stix-shifter
     stix-shifter-utils
-<<<<<<< HEAD
     firepit>=1.2.0
-=======
-    firepit==1.1.2
->>>>>>> b39e2619
 tests_require =
     pytest
 
