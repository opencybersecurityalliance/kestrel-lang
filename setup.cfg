--- conflicted
+++ resolved
@@ -37,11 +37,7 @@
     docker>=5.0.0
     stix-shifter>=4.6.3,<5.0.0
     stix-shifter-utils>=4.6.3,<5.0.0
-<<<<<<< HEAD
-    firepit==2.3.17
-=======
     firepit>=2.3.19
->>>>>>> 77712aa3
     typeguard
 tests_require =
     pytest
